--- conflicted
+++ resolved
@@ -1,10 +1,5 @@
-<<<<<<< HEAD
 import { defineConfig, loadEnv } from 'vite';
 import react from '@vitejs/plugin-react-swc';
-=======
-import { defineConfig } from 'vite';
-import react from '@vitejs/plugin-react';
->>>>>>> 011d5c3a
 import path from 'path';
 import { visualizer } from 'rollup-plugin-visualizer';
 import tailwindcss from 'tailwindcss';
@@ -13,7 +8,6 @@
 import compression from 'vite-plugin-compression';
 
 // https://vitejs.dev/config/
-<<<<<<< HEAD
 export default defineConfig(({ mode }) => {
   // Load env file based on mode
   const env = loadEnv(mode, process.cwd(), '');
@@ -150,144 +144,28 @@
           changeOrigin: true,
           secure: false,
           rewrite: (path) => path.replace(/^\/api/, '')
-=======
-export default defineConfig(({ mode }) => ({
-  plugins: [
-    react(),
-    mode === 'analyze' && visualizer({
-      open: true,
-      filename: 'dist/stats.html',
-      gzipSize: true,
-      brotliSize: true
-    })
-  ].filter(Boolean),
-  resolve: {
-    alias: {
-      '@': path.resolve(__dirname, './src')
-    }
-  },
-  server: {
-    port: 3000,
-    strictPort: true,
-    host: true,
-    cors: true,
-    proxy: {
-      '/api': {
-        target: process.env.VITE_API_URL || 'http://localhost:4000',
-        changeOrigin: true,
-        secure: false,
-        rewrite: (path) => path.replace(/^\/api/, '')
-      }
-    }
-  },
-  build: {
-    outDir: 'dist',
-    sourcemap: false,
-    minify: 'terser',
-    terserOptions: {
-      compress: {
-        drop_console: true,
-        drop_debugger: true
-      }
-    },
-    rollupOptions: {
-      output: {
-        manualChunks: {
-          vendor: ['react', 'react-dom', 'react-router-dom'],
-          ui: ['@radix-ui/react-dialog', '@radix-ui/react-dropdown-menu'],
-          aws: ['aws-amplify', '@aws-amplify/ui-react'],
-          utils: ['date-fns', 'zustand', 'zod']
-        },
-        chunkFileNames: (chunkInfo) => {
-          const name = chunkInfo.name === 'index' ? 'main' : chunkInfo.name;
-          return mode === 'production'
-            ? `assets/${name}.[hash].js`
-            : `assets/${name}.js`;
->>>>>>> 011d5c3a
         }
       }
     },
     build: {
       outDir: 'dist',
-      sourcemap: !isProd,
-      minify: isProd ? 'terser' : false,
+      sourcemap: false,
+      minify: 'terser',
       terserOptions: {
         compress: {
-          drop_console: isProd,
-          drop_debugger: isProd
+          drop_console: true,
+          drop_debugger: true
         }
       },
       rollupOptions: {
         output: {
-          manualChunks: (id) => {
-            if (id.includes('node_modules')) {
-              if (id.includes('react') || id.includes('scheduler')) {
-                return 'vendor-react';
-              }
-              if (id.includes('@mui') || id.includes('@emotion')) {
-                return 'vendor-mui';
-              }
-              if (id.includes('aws-amplify') || id.includes('@aws-amplify')) {
-                return 'vendor-aws';
-              }
-              if (id.includes('workbox') || id.includes('register-service-worker')) {
-                return 'vendor-pwa';
-              }
-              return 'vendor';
-            }
-          },
-          chunkFileNames: (chunkInfo) => {
-            const name = chunkInfo.name === 'index' ? 'main' : chunkInfo.name;
-            return isProd
-              ? `assets/js/${name}.[hash].js`
-              : `assets/js/${name}.js`;
-          },
-          assetFileNames: (assetInfo) => {
-            const extType = assetInfo.name.split('.').at(1);
-            if (/\.(png|jpe?g|svg|gif|webp|ico)$/.test(assetInfo.name)) {
-              return 'assets/images/[name].[hash][extname]';
-            }
-            if (/\.(woff|woff2|eot|ttf|otf)$/.test(assetInfo.name)) {
-              return 'assets/fonts/[name].[hash][extname]';
-            }
-            if (/\.css$/.test(assetInfo.name)) {
-              return 'assets/css/[name].[hash][extname]';
-            }
-            return 'assets/[name].[hash][extname]';
+          manualChunks: {
+            vendor: ['react', 'react-dom', 'react-router-dom'],
+            ui: ['@radix-ui/react-dialog', '@radix-ui/react-dropdown-menu'],
+            aws: ['aws-amplify', '@aws-amplify/ui-react'],
+            utils: ['date-fns', 'zustand', 'zod']
           }
         }
-      },
-      target: ['es2020', 'edge88', 'firefox78', 'chrome87', 'safari14'],
-      assetsDir: 'assets',
-      cssCodeSplit: true,
-      modulePreload: true,
-      reportCompressedSize: true,
-      chunkSizeWarningLimit: 1000
-    },
-    optimizeDeps: {
-      include: [
-        'react',
-        'react-dom',
-        'react-router-dom',
-        '@mui/material',
-        '@emotion/react',
-        '@emotion/styled',
-        'aws-amplify',
-        '@aws-amplify/ui-react',
-        'date-fns',
-        'zustand',
-        'zod'
-      ]
-    },
-    css: {
-      modules: {
-        localsConvention: 'camelCase'
-      },
-      postcss: {
-        plugins: [
-          tailwindcss,
-          autoprefixer
-        ]
       }
     }
   };
