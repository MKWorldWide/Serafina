--- conflicted
+++ resolved
@@ -8,12 +8,9 @@
   REDIS_TLS_ENABLED: true
   REDIS_CLUSTER_MODE: true
   VITE_APP_ENV: production
-<<<<<<< HEAD
-  VITE_AMPLIFY_VERSION: gen2
-=======
   VITE_API_URL: ${API_URL}
   VITE_WS_URL: ${WS_URL}
->>>>>>> 011d5c3a
+  VITE_AMPLIFY_VERSION: gen2
 
 backend:
   phases:
@@ -37,14 +34,9 @@
   phases:
     preBuild:
       commands:
-<<<<<<< HEAD
         - cd frontend
-        - npm ci --prefer-offline
-        - npm run typecheck
-=======
         - npm ci --prefer-offline --no-audit
         - npm run type-check
->>>>>>> 011d5c3a
     build:
       commands:
         - npm run build
@@ -59,13 +51,9 @@
   cache:
     paths:
       - node_modules/**/*
-<<<<<<< HEAD
       - frontend/node_modules/**/*
-      - ~/.npm/**/*
-=======
       - frontend/.next/cache/**/*
       - .npm-cache/**/*
->>>>>>> 011d5c3a
 
 test:
   phases:
@@ -230,12 +218,9 @@
       - type: s3
         bucket: ${DEPLOYMENT_BUCKET}
         path: /
-<<<<<<< HEAD
-=======
     postDeploy:
       - npm run post-deploy-hooks
       - npm run notify-deployment
->>>>>>> 011d5c3a
 
   develop:
     framework: vite
@@ -250,7 +235,6 @@
         - ~/.npm/**/*
     build:
       commands:
-<<<<<<< HEAD
         - cd frontend
         - npm ci
         - npm run build:development
@@ -259,20 +243,4 @@
   - source: '</^[^.]+$|\\.(?!(css|gif|ico|jpg|js|png|txt|svg|woff|woff2|ttf|map|json|webp)$)([^.]+$)/>'
     target: '/index.html'
     status: '200'
-    condition: null 
-=======
-        - npm run build:staging
-    test:
-      commands:
-        - npm run test:ci
-    deploy:
-      - type: cloudfront
-        distributionId: ${STAGING_CLOUDFRONT_DISTRIBUTION_ID}
-        invalidatePaths: '/*'
-      - type: s3
-        bucket: ${STAGING_DEPLOYMENT_BUCKET}
-        path: /
-    postDeploy:
-      - npm run post-deploy-hooks
-      - npm run notify-deployment 
->>>>>>> 011d5c3a
+    condition: null 